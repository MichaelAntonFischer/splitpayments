{
  "name": "Split Payments",
<<<<<<< HEAD
  "short_description": "Offramp to bringin.xyz via LNaddress",
  "tile": "https://bringin.xyz/wp-content/uploads/2023/11/Frame-7483-1.png",
  "contributors": ["fiatjaf", "cryptograffiti", "OPAGO"],
  "min_lnbits_version": "0.11.0"
=======
  "short_description": "Split incoming payments across wallets",
  "tile": "/splitpayments/static/image/split-payments.png",
  "contributors": ["fiatjaf", "cryptograffiti"],
  "min_lnbits_version": "0.12.5"
>>>>>>> b4c8bc30
}<|MERGE_RESOLUTION|>--- conflicted
+++ resolved
@@ -1,14 +1,7 @@
 {
   "name": "Split Payments",
-<<<<<<< HEAD
   "short_description": "Offramp to bringin.xyz via LNaddress",
   "tile": "https://bringin.xyz/wp-content/uploads/2023/11/Frame-7483-1.png",
   "contributors": ["fiatjaf", "cryptograffiti", "OPAGO"],
-  "min_lnbits_version": "0.11.0"
-=======
-  "short_description": "Split incoming payments across wallets",
-  "tile": "/splitpayments/static/image/split-payments.png",
-  "contributors": ["fiatjaf", "cryptograffiti"],
   "min_lnbits_version": "0.12.5"
->>>>>>> b4c8bc30
 }